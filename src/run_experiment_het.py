import datetime
import os
import numpy as np
import csv
import time

from create_mission_het import create_mission_het
from execute_mission import execute_mission
from plan_mission import plan_mission, plan_mission_replan_interval, plan_mission_replan_interval_het
from utils.compute_experiment_statistics_het import compute_experiment_statistics_het

def run_experiment_het(experiment_settings):
    # mission_name = "experiment2"
    # cross_track_ffor = 60 # deg
    # along_track_ffor = 60 # deg
    # cross_track_ffov = 10 # deg
    # along_track_ffov = 10 # deg
    # agility = 1 # deg/s
    # num_planes = 4
    # num_sats_per_plane = 4
    # var = 5 # deg lat/lon
    # num_points_per_cell = 10
    simulation_step_size = 10 # seconds
    simulation_duration = 1 # days
    # event_frequency = 0.001/3600 # events per hour
    # event_duration = 3600*6 # second
    mission_name = experiment_settings["name"]
    cross_track_ffor = experiment_settings["ffor"]
    along_track_ffor = experiment_settings["ffor"]
    cross_track_ffov = experiment_settings["ffov"]
    along_track_ffov = experiment_settings["ffov"] # TODO carefully consider this assumption
    agility = experiment_settings["agility"]
    num_planes = experiment_settings["constellation_size"]
    num_sats_per_plane = experiment_settings["constellation_size"]
    var = experiment_settings["event_clustering"]
    num_points_per_cell = experiment_settings["event_density"]
    event_frequency = experiment_settings["event_frequency"]
    event_duration = experiment_settings["event_duration"]
    num_meas_types = experiment_settings["num_meas_types"]
    steps = np.arange(0,simulation_duration*86400,simulation_step_size)
    if not os.path.exists("./coverage_grids/"+mission_name+"/event_locations.csv"):
        event_locations = []
        center_lats = np.arange(-85,95,10)
        center_lons = np.arange(-175,185,10)
        for clat in center_lats:
            for clon in center_lons:
                mean = [clat, clon]
                cov = [[var, 0], [0, var]]
                xs, ys = np.random.multivariate_normal(mean, cov, num_points_per_cell).T
                for i in range(len(xs)):
                    location = [xs[i],ys[i]]
                    event_locations.append(location)
        if not os.path.exists("./coverage_grids/"+mission_name+"/"):
                os.mkdir("./coverage_grids/"+mission_name+"/")
        with open("./coverage_grids/"+mission_name+"/event_locations.csv",'w') as csvfile:
            csvwriter = csv.writer(csvfile, delimiter=',',
                                quotechar='|', quoting=csv.QUOTE_MINIMAL)
            csvwriter.writerow(['lat [deg]','lon [deg]'])
            for location in event_locations:
                csvwriter.writerow(location)
    
    if not os.path.exists("./events/"+mission_name+"/events.csv"):
        events = []
        for step in steps:
            for location in event_locations:
                if np.random.random() < event_frequency*simulation_step_size:
                    if num_meas_types == 2:
                        meas_types_needed = [0,1]
                    elif num_meas_types == 3:
                        meas_types_needed = [0,1,2]
                    elif num_meas_types == 4:
                        meas_types_needed = [0,1,2,3]
                    event = [location[0],location[1],step,event_duration,1,meas_types_needed]
                    events.append(event)
        if not os.path.exists("./events/"+mission_name+"/"):
            os.mkdir("./events/"+mission_name+"/")
        with open("./events/"+mission_name+"/events.csv",'w') as csvfile:
            csvwriter = csv.writer(csvfile, delimiter=',',
                                quotechar='|', quoting=csv.QUOTE_MINIMAL)
            csvwriter.writerow(['lat [deg]','lon [deg]','start time [s]','duration [s]','severity','meas_types_needed'])
            for event in events:
                csvwriter.writerow(event)

    settings = {
        "directory": "./missions/"+mission_name+"/",
        "step_size": simulation_step_size,
        "duration": simulation_duration,
        "initial_datetime": datetime.datetime(2020,1,1,0,0,0),
        "grid_type": "event", # can be "event" or "static"
        "point_grid": "./coverage_grids/"+mission_name+"/event_locations.csv",
        "preplanned_observations": None,
        "event_csvs": ["./events/"+mission_name+"/events.csv"],
        "cross_track_ffor": cross_track_ffor,
        "along_track_ffor": along_track_ffor,
        "cross_track_ffov": cross_track_ffov,
        "along_track_ffov": along_track_ffov,
        "num_planes": num_planes,
        "num_sats_per_plane": num_sats_per_plane,
        "agility": agility,
        "process_obs_only": False,
        "planner": experiment_settings["planner"],
        "reward": experiment_settings["reward"],
<<<<<<< HEAD
=======
        "reward_increment": experiment_settings["reward_increment"],
        "time_horizon": experiment_settings["time_horizon"],
>>>>>>> 4d339177
        "reobserve_reward": experiment_settings["reobserve_reward"],
        "experiment_settings": experiment_settings
    }
    just_recomputing = True
    if not just_recomputing:
        if not os.path.exists(settings["directory"]):
            os.mkdir(settings["directory"])
            
        if not os.path.exists(settings["directory"]+'orbit_data/'):
            os.mkdir(settings["directory"]+'orbit_data/')
            create_mission_het(settings)
            execute_mission(settings)
        plan_mission(settings) # must come before process as process expects a plan.csv in the orbit_data directory
        plan_mission_replan_interval(settings)
        plan_mission_replan_interval_het(settings)
        overall_results = compute_experiment_statistics_het(settings)
    else:
        overall_results = compute_experiment_statistics_het(settings)
    return overall_results


if __name__ == "__main__":

    # with open('./planner_test_111323.csv','w') as csvfile:
    #     csvwriter = csv.writer(csvfile,delimiter=',',quotechar='|')
    #     first_row = ["name","for","fov","constellation_size","agility",
    #                 "event_duration","event_frequency","event_density","event_clustering","num_meas_types",
    #                 "planner","reobserve_reward", "reward",
    #                 "events","init_obs_count","replan_obs_count","replan_het_obs_count","vis_count",
    #                 "init_event_obs_count","init_events_seen","init_event_reward","init_planner_reward","init_perc_cov","init_max_rev","init_avg_rev","init_all_perc_cov","init_all_max_rev","init_all_avg_rev",
    #                 "replan_event_obs_count","replan_events_seen","replan_event_reward","replan_planner_reward","replan_perc_cov","replan_max_rev","replan_avg_rev","replan_all_perc_cov","replan_all_max_rev","replan_all_avg_rev",
    #                 "replan_het_event_obs_count","replan_het_events_seen","replan_het_event_reward","replan_het_planner_reward","replan_het_perc_cov","replan_het_max_rev","replan_het_avg_rev","replan_het_all_perc_cov","replan_het_all_max_rev","replan_het_all_avg_rev",
    #                 "vis_event_obs_count","vis_events_seen","vis_event_reward","vis_planner_reward","vis_perc_cov","vis_max_rev","vis_avg_rev","vis_all_perc_cov","vis_all_max_rev","vis_all_avg_rev",
    #                 "time"]
    #     csvwriter.writerow(first_row)
    #     csvfile.close()

    settings = {
        "name": "planner_test_7",
        "ffor": 60,
        "ffov": 0,
        "constellation_size": 2,
        "agility": 1,
        "event_duration": 3600*4,
        "event_frequency": 0.1/3600,
        "event_density": 10,
        "event_clustering": 1,
        "planner": "dp",
        "reobserve_reward": 2,
        "num_meas_types": 3,
        "reward": 10
    }
    start = time.time()
    print(settings["name"])
    overall_results = run_experiment_het(settings)
    end = time.time()
    elapsed_time = end-start
    with open('./planner_test_111323.csv','a') as csvfile:
        csvwriter = csv.writer(csvfile,delimiter=',',quotechar='|')
        row = [settings["name"],settings["ffor"],settings["ffov"],settings["constellation_size"],settings["agility"],
            settings["event_duration"],settings["event_frequency"],settings["event_density"],settings["event_clustering"],settings["num_meas_types"],
            settings["planner"],settings["reobserve_reward"], settings["reward"],
            overall_results["num_events"],overall_results["num_obs_init"],overall_results["num_obs_replan"],overall_results["num_obs_replan_het"],overall_results["num_vis"],
            overall_results["init_results"]["event_obs_count"],overall_results["init_results"]["events_seen_once"],overall_results["init_results"]["event_reward"],overall_results["init_results"]["planner_reward"],overall_results["init_results"]["percent_coverage"],overall_results["init_results"]["event_max_revisit_time"],overall_results["init_results"]["event_avg_revisit_time"],overall_results["init_results"]["all_percent_coverage"],overall_results["init_results"]["all_max_revisit_time"],overall_results["init_results"]["all_avg_revisit_time"],
            overall_results["replan_results"]["event_obs_count"],overall_results["replan_results"]["events_seen_once"],overall_results["replan_results"]["event_reward"],overall_results["replan_results"]["planner_reward"],overall_results["replan_results"]["percent_coverage"],overall_results["replan_results"]["event_max_revisit_time"],overall_results["replan_results"]["event_avg_revisit_time"],overall_results["replan_results"]["all_percent_coverage"],overall_results["replan_results"]["all_max_revisit_time"],overall_results["replan_results"]["all_avg_revisit_time"],
            overall_results["replan_het_results"]["event_obs_count"],overall_results["replan_het_results"]["events_seen_once"],overall_results["replan_het_results"]["event_reward"],overall_results["replan_het_results"]["planner_reward"],overall_results["replan_het_results"]["percent_coverage"],overall_results["replan_het_results"]["event_max_revisit_time"],overall_results["replan_het_results"]["event_avg_revisit_time"],overall_results["replan_het_results"]["all_percent_coverage"],overall_results["replan_het_results"]["all_max_revisit_time"],overall_results["replan_het_results"]["all_avg_revisit_time"],
            overall_results["vis_results"]["event_obs_count"],overall_results["vis_results"]["events_seen_once"],overall_results["vis_results"]["event_reward"],overall_results["vis_results"]["planner_reward"],overall_results["vis_results"]["percent_coverage"],overall_results["vis_results"]["event_max_revisit_time"],overall_results["vis_results"]["event_avg_revisit_time"],overall_results["vis_results"]["all_percent_coverage"],overall_results["vis_results"]["all_max_revisit_time"],overall_results["vis_results"]["all_avg_revisit_time"],
            elapsed_time
        ]
        csvwriter.writerow(row)
        csvfile.close()<|MERGE_RESOLUTION|>--- conflicted
+++ resolved
@@ -100,11 +100,8 @@
         "process_obs_only": False,
         "planner": experiment_settings["planner"],
         "reward": experiment_settings["reward"],
-<<<<<<< HEAD
-=======
         "reward_increment": experiment_settings["reward_increment"],
         "time_horizon": experiment_settings["time_horizon"],
->>>>>>> 4d339177
         "reobserve_reward": experiment_settings["reobserve_reward"],
         "experiment_settings": experiment_settings
     }
