import numpy as np
import imageio.v2 as iio
import datetime

<<<<<<< HEAD
cross_track_ffor = 60 # deg
along_track_ffor = 2 # deg
cross_track_ffov = 0 # deg
along_track_ffov = 0 # deg
agility = 1 # deg/s
num_planes = 1
num_sats_per_plane = 5
f = 'accesses_12h_rew_5sat_sol_5degs'
settings = {
    "directory": "./missions/test_mission_6/",
    "step_size": 1,
    "duration": 1,
    "plot_interval": 5,
    "plot_duration": 2/24,
    "plot_location": "/home/ben/repos/satplan/missions/chrissi_results/"+f,
    "initial_datetime": datetime.datetime(2020,1,1,0,0,0),
    "grid_type": "static", # can be "event" or "static"
    "preplanned_observations": "./missions/test_mission_6/planner_outputs/accesses_2h_rew_5sat_sol_2degs.csv",
    "event_csvs": [],
    "plot_clouds": False,
    "plot_rain": False,
    "plot_obs": True,
=======
mission_name = "experiment1"
cross_track_ffor = 60 # deg
along_track_ffor = 60 # deg
cross_track_ffov = 10 # deg
along_track_ffov = 10 # deg
agility = 1 # deg/s
num_planes = 5 
num_sats_per_plane = 5
var = 10 # deg lat/lon
num_points_per_cell = 20
simulation_step_size = 10 # seconds
simulation_duration = 1 # days
event_frequency = 1e-4 # events per second
event_duration = 7200 # seconds
settings = {
    "directory": "./missions/"+mission_name+"/",
    "step_size": simulation_step_size,
    "duration": simulation_duration,
    "initial_datetime": datetime.datetime(2020,1,1,0,0,0),
    "grid_type": "event", # can be "event" or "static"
    "point_grid": "./coverage_grids/"+mission_name+"/event_locations.csv",
    "preplanned_observations": None,
    "event_csvs": ["./events/"+mission_name+"/events.csv"],
    "plot_clouds": False,
    "plot_rain": False,
    "plot_obs": True,
    "plot_duration": 1,
    "plot_interval": 20,
    "plot_location": "./missions/"+mission_name+"/plots/",
>>>>>>> f13a46f1
    "cross_track_ffor": cross_track_ffor,
    "along_track_ffor": along_track_ffor,
    "cross_track_ffov": cross_track_ffov,
    "along_track_ffov": along_track_ffov,
    "num_planes": num_planes,
    "num_sats_per_plane": num_sats_per_plane,
    "agility": agility,
    "process_obs_only": False
}
start_frac = 0
num_skip = settings["plot_interval"]
steps = np.arange(int(np.floor(settings["duration"]*start_frac*86400/settings["step_size"])),int(np.floor(settings["duration"]*86400*settings["plot_duration"]/settings["step_size"])),num_skip)
filenames = []
for step in steps:
    filenames.append(f'{settings["plot_location"]}/frame_{step}.png')
print(filenames)
# print('Charts saved\n')
gif_name = settings["directory"]+'animation'
# Build GIF
print('Creating gif\n')
with iio.get_writer(f'{gif_name}.gif', mode='I') as writer:
    for filename in filenames:
        image = iio.imread(filename)
        writer.append_data(image)
print('Gif saved\n')<|MERGE_RESOLUTION|>--- conflicted
+++ resolved
@@ -2,30 +2,6 @@
 import imageio.v2 as iio
 import datetime
 
-<<<<<<< HEAD
-cross_track_ffor = 60 # deg
-along_track_ffor = 2 # deg
-cross_track_ffov = 0 # deg
-along_track_ffov = 0 # deg
-agility = 1 # deg/s
-num_planes = 1
-num_sats_per_plane = 5
-f = 'accesses_12h_rew_5sat_sol_5degs'
-settings = {
-    "directory": "./missions/test_mission_6/",
-    "step_size": 1,
-    "duration": 1,
-    "plot_interval": 5,
-    "plot_duration": 2/24,
-    "plot_location": "/home/ben/repos/satplan/missions/chrissi_results/"+f,
-    "initial_datetime": datetime.datetime(2020,1,1,0,0,0),
-    "grid_type": "static", # can be "event" or "static"
-    "preplanned_observations": "./missions/test_mission_6/planner_outputs/accesses_2h_rew_5sat_sol_2degs.csv",
-    "event_csvs": [],
-    "plot_clouds": False,
-    "plot_rain": False,
-    "plot_obs": True,
-=======
 mission_name = "experiment1"
 cross_track_ffor = 60 # deg
 along_track_ffor = 60 # deg
@@ -55,7 +31,6 @@
     "plot_duration": 1,
     "plot_interval": 20,
     "plot_location": "./missions/"+mission_name+"/plots/",
->>>>>>> f13a46f1
     "cross_track_ffor": cross_track_ffor,
     "along_track_ffor": along_track_ffor,
     "cross_track_ffov": cross_track_ffov,
